# **FENDER \- Forensic Extraction of Navigational Data & Event Records**

FENDER is a powerful tool for extracting GPS location data from vehicle telematics binary files. It supports multiple vehicle manufacturers and provides an easy-to-use interface for forensic investigators and researchers.

## Feedback
<<<<<<< HEAD
Your input helps make FENDER better! Please share bugs, feature requests, or suggestions by [creating a GitHub Issue](https://github.com/BitEU/FENDER/issues/new). Include the diagnostic details in your test file, as well as your logs/fender.log file.

I would also appreciate any assistance with analyzing QNX systems, as all of my attempts have failed thusfar. If you have experience in this, please contact me and we can work on adding it to FENDER!
=======
Your input helps make FENDER better! Please share bugs, feature requests, or suggestions by [creating a GitHub Issue](https://github.com/BitEU/FENDER/issues/new). Include details bundled in your exported files so that I can better assist you!
>>>>>>> 91ce0956

## **Table of Contents**

* [Simple Guide](#simple-guide)  
  * [Quick Start](#quick-start)  
    * [Windows Users](#windows-users)  
    * [Python Users](#python-users)  
  * [Supported Vehicles](#supported-vehicles)  
  * [Features](#features)  
  * [Output Format](#output-format)  
  * [System Requirements](#system-requirements)  
* [Advanced Guide](#advanced-guide)  
  * [Architecture Overview](#architecture-overview)  
    * [Core Components](#core-components)  
  * [Technical Details](#technical-details)  
    * [Plugin Architecture](#plugin-architecture)  
  * [Decoder Specifications](#decoder-specifications)  
    * [OnStar Decoder](#onstar-decoder)  
    * [Toyota Decoder](#toyota-decoder)  
    * [Honda Decoder](#honda-decoder)  
  * [Installation from Source](#installation-from-source)  
    * [Windows](#windows)  
    * [Linux/macOS](#linuxmacos)  
  * [Building Executables](#building-executables)  
    * [Windows Executable with PyInstaller](#windows-executable-with-pyinstaller)  
  * [Decoder Development](#decoder-development)  
    * [Key Methods to Implement](#key-methods-to-implement)  
  * [Data Formats](#data-formats)  
    * [GPSEntry Structure](#gpsentry-structure)  
    * [XLSX Output Format](#xlsx-output-format)  
  * [Troubleshooting](#troubleshooting)  
    * [Common Issues](#common-issues)  
    * [Debug Mode](#debug-mode)  
* [Todo](#todo)  
* [Scoreboard](#scoreboard)
* [Contributing](#contributing)  
* [Credits](#credits)  

## **Simple Guide**

### **Quick Start**

#### **Windows Users**

1. Download the latest release from the releases page.  
2. Double-click FENDER.exe to run the application.  
3. Select your decoder type from the left panel.  
4. Drag and drop your binary file or click to browse.  
5. Click "Process File" to extract GPS data.  
6. Results will be saved as an XLSX file in the same directory.

#### **Python Users**

\# Install dependencies  
pip install \-r requirements.txt

\# Run the GUI  
python main\_gps\_decoder.py

\# Run in CLI mode  
python main\_gps\_decoder.py \--cli

### **Supported Vehicles**

* **OnStar Gen 10+** \- Extracts GPS data from OnStar NAND dumps (.CE0 files)  
* **Toyota TL19** \- Extracts GPS data from Toyota infotainment systems (.CE0 files)  
* **Honda Telematics** \- Extracts GPS data from Honda Android eMMC images (.USER files)

### **Features**

* 🚗 Multi-manufacturer support with modular decoder architecture  
* 📍 Extracts latitude, longitude, and timestamps  
* 📊 Exports data to XLSX format for analysis  
* 🖱️ Drag-and-drop file support  
* 💻 Both GUI and command-line interfaces  
* 🔌 Plugin architecture for easy decoder additions

### **Output Format**

The tool generates an XLSX file containing:

* GPS coordinates (latitude/longitude)  
* Timestamps (UTC format)  
* Additional metadata specific to each decoder type

### **System Requirements**

* Windows 10/11 (for .exe release)  
* Python 3.8+ (for source code)  
* 4GB RAM minimum  
* 500MB free disk space

## **Advanced Guide**

### **Architecture Overview**

FENDER uses a modular plugin architecture that allows for easy addition of new decoder types:  
FENDER/  
├── main\_gps\_decoder.py    \# Main application (GUI/CLI)  
├── base\_decoder.py        \# Abstract base class  
├── decoders/             \# Decoder plugins directory  
│   ├── \_\_init\_\_.py  
│   ├── onstar\_decoder.py  
│   ├── toyota\_decoder.py  
│   └── honda\_decoder.py  
└── requirements.txt

#### **Core Components**

1. **DecoderRegistry**: Auto-discovers and manages available decoders  
2. **BaseDecoder**: Abstract class defining the decoder interface  
3. **VehicleGPSDecoder**: Main GUI application using tkinter  
4. **GPSEntry**: Standard data structure for GPS points

### **Technical Details**

#### **Plugin Architecture**

The application automatically discovers decoders at runtime:

1. Scans the decoders/ directory for \*\_decoder.py files  
2. Imports modules and finds classes inheriting from BaseDecoder  
3. Registers decoders in the registry  
4. Makes them available in the GUI/CLI

### **Decoder Specifications**

#### **OnStar Decoder**

File Format: OnStar NAND dumps (.CE0 files)  
Data Location: GPS data stored as text within binary  
Extraction Method: Pattern matching for GPS keywords  
Key patterns:

* gps\_tow= \- GPS time of week (milliseconds)  
* gps\_week= \- GPS week number  
* lat= \- Latitude in hex format  
* lon= \- Longitude in hex format  
* utc\_year=, utc\_month=, etc. \- UTC timestamp components

**Coordinate Format**:

* Stored as 16-byte hex strings  
* Decoded as little-endian doubles  
* Divided by 10,000,000 for decimal degrees

#### **Toyota Decoder**

File Format: Toyota TL19 NAND dumps (.CE0 files)  
Data Location: Structured binary format with markers  
Extraction Method: Binary pattern matching with offsets  
Key markers:

* loc.position \- Base location marker  
* Various longitude markers (e.g., ong6, ongi5)  
* Latitude marker: latitud,  
* Multiple timestamp markers

**Data Structure**:

* Fixed offsets from markers  
* Timestamps stored as Unix milliseconds  
* Coordinates as ASCII strings in binary

#### **Honda Decoder**

File Format: Honda Android eMMC images (.USER files)  
Data Location: SQLite database in Android userdata partition  
Extraction Method: Filesystem extraction using pytsk3  
Process:

1. Find userdata partition (GPT or ext4)  
2. Extract filesystem using TSK  
3. Locate crm.db in Honda telematics app data  
4. Query eco\_logs table for GPS data

**Database Schema**:

* start\_pos\_lat, start\_pos\_lon \- Starting coordinates  
* finish\_pos\_lat, finish\_pos\_lon \- Ending coordinates  
* start\_pos\_time, finish\_pos\_time \- Timestamps

### **Installation from Source**

#### **Windows**

\# Clone repository  
git clone https://github.com/BitEU/fender.git  
cd fender

\# Install dependencies  
pip install \-r requirements.txt

\# Run application  
python main\_gps\_decoder.py

#### **Linux/macOS**

\# Clone repository  
git clone https://github.com/BitEU/fender.git  
cd fender

\# Install dependencies  
pip install \-r requirements.txt

\# Install system dependencies for pytsk3  
\# Ubuntu/Debian:  
sudo apt-get install libtsk-dev

\# macOS:  
brew install sleuthkit

\# Install pytsk3  
pip install pytsk3

\# Run application  
python main\_gps\_decoder.py

### **Building Executables**

#### **Windows Executable with PyInstaller**

\# Install PyInstaller  
pip install pyinstaller

\# Build single-file executable  
python \-m PyInstaller \--onefile \--windowed \\  
  \--icon=car.ico \\  
  \--add-data "decoders;decoders" \\  
  \--add-data "base\_decoder.py;." \\  
  \--add-data "car.ico;." \\  
  \--hidden-import="tkinterdnd2" \\  
  \--hidden-import="decoders.honda\_decoder" \\  
  \--hidden-import="decoders.onstar\_decoder" \\  
  \--hidden-import="decoders.toyota\_decoder" \\  
  main\_gps\_decoder.py

\# Output will be in dist/main\_gps\_decoder.exe

### **Decoder Development**

See the Development Tutorial for detailed instructions on creating new decoders.

#### **Key Methods to Implement**

1. get\_name() \- Decoder display name  
2. get\_supported\_extensions() \- File extensions list  
3. extract\_gps\_data() \- Main extraction logic  
4. get\_xlsx\_headers() \- Column headers for output  
5. format\_entry\_for\_xlsx() \- Format GPS data for Excel

### **Data Formats**

#### **GPSEntry Structure**

@dataclass  
class GPSEntry:  
    lat: float              \# Latitude in decimal degrees  
    long: float             \# Longitude in decimal degrees  
    timestamp: str          \# ISO format timestamp  
    extra\_data: Dict\[str, Any\]  \# Decoder-specific metadata

#### **XLSX Output Format**

Each decoder can define custom columns, but typically includes:

* Latitude/Longitude coordinates  
* Timestamp information  
* Decoder-specific metadata  
* Hex representations (for debugging and data verification)

### **Troubleshooting**

#### **Common Issues**

**"No decoders found" error**

* Ensure decoders/ directory exists  
* Check that decoder files end with \_decoder.py  
* Verify Python path includes the application directory

**Honda decoder not working**

* Install pytsk3 library  
* Ensure you have a valid Android eMMC image  
* Check that the image contains a userdata partition

**Large file processing**

* Files over 4GB may require 64-bit Python  
* Ensure sufficient RAM (8GB+ recommended for large files)  
* Consider using CLI mode for better performance

**Windows Defender warnings**

* Add exception for FENDER.exe  
* Or build from source yourself

#### **Debug Mode**

Run with verbose output:  
\# Add to main\_gps\_decoder.py  
import logging  
logging.basicConfig(level=logging.DEBUG)

#### **Unit Testing**

Run the following script to test both the base decoder and main python file:
pytest test_main.py -v --log-cli-level=DEBUG

## **Todo**

* Optimizing speed and efficiency
* Plotting points on an interactive map
* Include more data than just timestamps and geolocation
* Batch processing
* Implement anomoly detection to flag any rows that arent in line eith the rest of the data
* Make this program compliant with leading guidelines (ISO 27037? NIST 800-86?)
* Improve unit testing
* Make test files publically available

## **Scoreboard**

The list of vehicles supported by FENDER. This contains the most common vehicles in the United States. Those of which are crossed out are supported:

* ~~Toyota Group~~
  * ~~Toyota~~
  * ~~Lexus~~
* ~~Honda Motor Co~~
  * ~~Honda~~
  * ~~Acura~~
* Nissan Motor Corp
  * Nissan
  * Infiniti
* Hyundai Group
  * Hyundai
  * Kia
* Ford Motor Company
  * Ford
  * Lincoln
* ~~General Motors~~
  * ~~GMC~~
  * ~~Chevrolet~~
  * ~~Buick~~
  * ~~Cadillac~~
* Stellantis
  * Chrystler
  * Dodge
  * Ram
  * Jeep
  * Fiat
* Volkswagen Group
  * Volkswagen
  * Porsche
  * Audi
* BMW Group
  * BMW
  * Mini
* Volvo
* Mercedes-Benz

## **Contributing**

1. Fork the repository  
2. Create a feature branch  
3. Add your decoder to decoders/  
4. Include test files for validation. If you are unable to publically supply them due to sensitive content or an ongoing investigation, please contact sschiavone@pace.edu.
5. Submit a pull request

## **Credits**

1. This project includes images created by [Iconoir](https://iconoir.com/). Copyright 2025 Iconoir<|MERGE_RESOLUTION|>--- conflicted
+++ resolved
@@ -3,13 +3,9 @@
 FENDER is a powerful tool for extracting GPS location data from vehicle telematics binary files. It supports multiple vehicle manufacturers and provides an easy-to-use interface for forensic investigators and researchers.
 
 ## Feedback
-<<<<<<< HEAD
 Your input helps make FENDER better! Please share bugs, feature requests, or suggestions by [creating a GitHub Issue](https://github.com/BitEU/FENDER/issues/new). Include the diagnostic details in your test file, as well as your logs/fender.log file.
 
 I would also appreciate any assistance with analyzing QNX systems, as all of my attempts have failed thusfar. If you have experience in this, please contact me and we can work on adding it to FENDER!
-=======
-Your input helps make FENDER better! Please share bugs, feature requests, or suggestions by [creating a GitHub Issue](https://github.com/BitEU/FENDER/issues/new). Include details bundled in your exported files so that I can better assist you!
->>>>>>> 91ce0956
 
 ## **Table of Contents**
 
